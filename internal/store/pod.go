--- conflicted
+++ resolved
@@ -908,10 +908,6 @@
 					for resourceName, val := range req {
 						if isHugePageResourceName(resourceName) {
 							ms = append(ms, &metric.Metric{
-<<<<<<< HEAD
-								LabelValues: []string{c.Name, sanitizeLabelName(string(resourceName)), string(constant.UnitCore)},
-								Value:       float64(val.MilliValue()) / 1000,
-=======
 								LabelValues: []string{c.Name, sanitizeLabelName(string(resourceName)), string(constant.UnitByte)},
 								Value:       float64(val.Value()),
 							})
@@ -920,47 +916,19 @@
 							ms = append(ms, &metric.Metric{
 								LabelValues: []string{c.Name, sanitizeLabelName(string(resourceName)), string(constant.UnitByte)},
 								Value:       float64(val.Value()),
->>>>>>> 1d53e858
 							})
 						}
 						if isExtendedResourceName(resourceName) {
 							ms = append(ms, &metric.Metric{
-<<<<<<< HEAD
-								LabelValues: []string{c.Name, sanitizeLabelName(string(resourceName)), string(constant.UnitByte)},
-								Value:       float64(val.Value()),
-							})
-						default:
-							if isHugePageResourceName(resourceName) {
-								ms = append(ms, &metric.Metric{
-									LabelValues: []string{c.Name, sanitizeLabelName(string(resourceName)), string(constant.UnitByte)},
-									Value:       float64(val.Value()),
-								})
-							}
-							if isAttachableVolumeResourceName(resourceName) {
-								ms = append(ms, &metric.Metric{
-									LabelValues: []string{c.Name, sanitizeLabelName(string(resourceName)), string(constant.UnitByte)},
-									Value:       float64(val.Value()),
-								})
-							}
-							if isExtendedResourceName(resourceName) {
-								ms = append(ms, &metric.Metric{
-									LabelValues: []string{c.Name, sanitizeLabelName(string(resourceName)), string(constant.UnitInteger)},
-									Value:       float64(val.Value()),
-								})
-							}
-=======
 								LabelValues: []string{c.Name, sanitizeLabelName(string(resourceName)), string(constant.UnitInteger)},
 								Value:       float64(val.Value()),
 							})
->>>>>>> 1d53e858
 						}
 					}
 				}
 
 				for _, metric := range ms {
 					metric.LabelKeys = []string{"container", "resource", "unit"}
-<<<<<<< HEAD
-=======
 				}
 
 				return &metric.Family{
@@ -1065,7 +1033,6 @@
 							})
 						}
 					}
->>>>>>> 1d53e858
 				}
 
 				return &metric.Family{
@@ -1086,23 +1053,14 @@
 					for resourceName, val := range lim {
 						if isHugePageResourceName(resourceName) {
 							ms = append(ms, &metric.Metric{
-<<<<<<< HEAD
-								Value:       float64(val.MilliValue()) / 1000,
-								LabelValues: []string{c.Name, sanitizeLabelName(string(resourceName)), string(constant.UnitCore)},
-=======
 								LabelValues: []string{c.Name, sanitizeLabelName(string(resourceName)), string(constant.UnitByte)},
 								Value:       float64(val.Value()),
->>>>>>> 1d53e858
 							})
 						}
 						if isAttachableVolumeResourceName(resourceName) {
 							ms = append(ms, &metric.Metric{
-<<<<<<< HEAD
+								Value:       float64(val.Value()),
 								LabelValues: []string{c.Name, sanitizeLabelName(string(resourceName)), string(constant.UnitByte)},
-=======
->>>>>>> 1d53e858
-								Value:       float64(val.Value()),
-								LabelValues: []string{c.Name, sanitizeLabelName(string(resourceName)), string(constant.UnitByte)},
 							})
 						}
 						if isExtendedResourceName(resourceName) {
@@ -1110,28 +1068,6 @@
 								Value:       float64(val.Value()),
 								LabelValues: []string{c.Name, sanitizeLabelName(string(resourceName)), string(constant.UnitInteger)},
 							})
-<<<<<<< HEAD
-						default:
-							if isHugePageResourceName(resourceName) {
-								ms = append(ms, &metric.Metric{
-									LabelValues: []string{c.Name, sanitizeLabelName(string(resourceName)), string(constant.UnitByte)},
-									Value:       float64(val.Value()),
-								})
-							}
-							if isAttachableVolumeResourceName(resourceName) {
-								ms = append(ms, &metric.Metric{
-									Value:       float64(val.Value()),
-									LabelValues: []string{c.Name, sanitizeLabelName(string(resourceName)), string(constant.UnitByte)},
-								})
-							}
-							if isExtendedResourceName(resourceName) {
-								ms = append(ms, &metric.Metric{
-									Value:       float64(val.Value()),
-									LabelValues: []string{c.Name, sanitizeLabelName(string(resourceName)), string(constant.UnitInteger)},
-								})
-							}
-=======
->>>>>>> 1d53e858
 						}
 					}
 				}
@@ -1146,15 +1082,9 @@
 			}),
 		},
 		{
-<<<<<<< HEAD
-			Name: "kube_pod_init_container_resource_requests",
-			Type: metric.Gauge,
-			Help: "The number of requested resources by the init container.",
-=======
 			Name: "kube_pod_init_container_resource_requests_cpu_cores",
 			Type: metric.Gauge,
 			Help: "The number of CPU cores requested by an init container.",
->>>>>>> 1d53e858
 			GenerateFunc: wrapPodFunc(func(p *v1.Pod) *metric.Family {
 				ms := []*metric.Metric{}
 
@@ -1162,20 +1092,11 @@
 					req := c.Resources.Requests
 
 					for resourceName, val := range req {
-<<<<<<< HEAD
-						switch resourceName {
-						case v1.ResourceCPU:
-=======
 						if resourceName == v1.ResourceCPU {
->>>>>>> 1d53e858
 							ms = append(ms, &metric.Metric{
 								LabelKeys:   []string{"container"},
 								LabelValues: []string{c.Name},
 								Value:       float64(val.MilliValue()) / 1000,
-<<<<<<< HEAD
-								LabelValues: []string{c.Name, sanitizeLabelName(string(resourceName)), string(constant.UnitCore)},
-=======
->>>>>>> 1d53e858
 							})
 						}
 					}
@@ -1199,183 +1120,105 @@
 					for resourceName, val := range req {
 						if resourceName == v1.ResourceMemory {
 							ms = append(ms, &metric.Metric{
-<<<<<<< HEAD
+								LabelKeys:   []string{"container"},
+								LabelValues: []string{c.Name},
+								Value:       float64(val.Value()),
+							})
+						}
+					}
+				}
+
+				return &metric.Family{
+					Metrics: ms,
+				}
+			}),
+		},
+		{
+			Name: "kube_pod_init_container_resource_requests_storage_bytes",
+			Type: metric.Gauge,
+			Help: "Bytes of storage requested by an init container.",
+			GenerateFunc: wrapPodFunc(func(p *v1.Pod) *metric.Family {
+				ms := []*metric.Metric{}
+
+				for _, c := range p.Spec.InitContainers {
+					req := c.Resources.Requests
+
+					for resourceName, val := range req {
+						if resourceName == v1.ResourceStorage {
+							ms = append(ms, &metric.Metric{
+								LabelKeys:   []string{"container"},
+								LabelValues: []string{c.Name},
+								Value:       float64(val.Value()),
+							})
+						}
+					}
+				}
+
+				return &metric.Family{
+					Metrics: ms,
+				}
+			}),
+		},
+		{
+			Name: "kube_pod_init_container_resource_requests_ephemeral_storage_bytes",
+			Type: metric.Gauge,
+			Help: "Bytes of ephemeral-storage requested by an init container.",
+			GenerateFunc: wrapPodFunc(func(p *v1.Pod) *metric.Family {
+				ms := []*metric.Metric{}
+
+				for _, c := range p.Spec.InitContainers {
+					req := c.Resources.Requests
+
+					for resourceName, val := range req {
+						if resourceName == v1.ResourceEphemeralStorage {
+							ms = append(ms, &metric.Metric{
+								LabelKeys:   []string{"container"},
+								LabelValues: []string{c.Name},
+								Value:       float64(val.Value()),
+							})
+						}
+					}
+				}
+
+				return &metric.Family{
+					Metrics: ms,
+				}
+			}),
+		},
+		{
+			Name: "kube_pod_init_container_resource_requests",
+			Type: metric.Gauge,
+			Help: "The number of requested request resource by an init container.",
+			GenerateFunc: wrapPodFunc(func(p *v1.Pod) *metric.Family {
+				ms := []*metric.Metric{}
+
+				for _, c := range p.Spec.InitContainers {
+					req := c.Resources.Requests
+
+					for resourceName, val := range req {
+						if isHugePageResourceName(resourceName) {
+							ms = append(ms, &metric.Metric{
 								LabelValues: []string{c.Name, sanitizeLabelName(string(resourceName)), string(constant.UnitByte)},
 								Value:       float64(val.Value()),
 							})
-						default:
-							if isHugePageResourceName(resourceName) {
-								ms = append(ms, &metric.Metric{
-									LabelValues: []string{c.Name, sanitizeLabelName(string(resourceName)), string(constant.UnitByte)},
-									Value:       float64(val.Value()),
-								})
-							}
-							if isAttachableVolumeResourceName(resourceName) {
-								ms = append(ms, &metric.Metric{
-									Value:       float64(val.Value()),
-									LabelValues: []string{c.Name, sanitizeLabelName(string(resourceName)), string(constant.UnitByte)},
-								})
-							}
-							if isExtendedResourceName(resourceName) {
-								ms = append(ms, &metric.Metric{
-									Value:       float64(val.Value()),
-									LabelValues: []string{c.Name, sanitizeLabelName(string(resourceName)), string(constant.UnitInteger)},
-								})
-							}
+						}
+						if isAttachableVolumeResourceName(resourceName) {
+							ms = append(ms, &metric.Metric{
+								LabelValues: []string{c.Name, sanitizeLabelName(string(resourceName)), string(constant.UnitByte)},
+								Value:       float64(val.Value()),
+							})
+						}
+						if isExtendedResourceName(resourceName) {
+							ms = append(ms, &metric.Metric{
+								LabelValues: []string{c.Name, sanitizeLabelName(string(resourceName)), string(constant.UnitInteger)},
+								Value:       float64(val.Value()),
+							})
 						}
 					}
 				}
 
 				for _, metric := range ms {
 					metric.LabelKeys = []string{"container", "resource", "unit"}
-=======
-								LabelKeys:   []string{"container"},
-								LabelValues: []string{c.Name},
-								Value:       float64(val.Value()),
-							})
-						}
-					}
-				}
-
-				return &metric.Family{
-					Metrics: ms,
-				}
-			}),
-		},
-		{
-			Name: "kube_pod_init_container_resource_requests_storage_bytes",
-			Type: metric.Gauge,
-			Help: "Bytes of storage requested by an init container.",
-			GenerateFunc: wrapPodFunc(func(p *v1.Pod) *metric.Family {
-				ms := []*metric.Metric{}
-
-				for _, c := range p.Spec.InitContainers {
-					req := c.Resources.Requests
-
-					for resourceName, val := range req {
-						if resourceName == v1.ResourceStorage {
-							ms = append(ms, &metric.Metric{
-								LabelKeys:   []string{"container"},
-								LabelValues: []string{c.Name},
-								Value:       float64(val.Value()),
-							})
-						}
-					}
->>>>>>> 1d53e858
-				}
-
-				return &metric.Family{
-					Metrics: ms,
-				}
-			}),
-		},
-		{
-<<<<<<< HEAD
-			Name: "kube_pod_init_container_resource_limits",
-			Type: metric.Gauge,
-			Help: "The number of requested limit resource by the init container.",
-=======
-			Name: "kube_pod_init_container_resource_requests_ephemeral_storage_bytes",
-			Type: metric.Gauge,
-			Help: "Bytes of ephemeral-storage requested by an init container.",
->>>>>>> 1d53e858
-			GenerateFunc: wrapPodFunc(func(p *v1.Pod) *metric.Family {
-				ms := []*metric.Metric{}
-
-				for _, c := range p.Spec.InitContainers {
-<<<<<<< HEAD
-					lim := c.Resources.Limits
-
-					for resourceName, val := range lim {
-						switch resourceName {
-						case v1.ResourceCPU:
-							ms = append(ms, &metric.Metric{
-								Value:       float64(val.MilliValue()) / 1000,
-								LabelValues: []string{c.Name, sanitizeLabelName(string(resourceName)), string(constant.UnitCore)},
-							})
-						case v1.ResourceStorage:
-							fallthrough
-						case v1.ResourceEphemeralStorage:
-							fallthrough
-						case v1.ResourceMemory:
-=======
-					req := c.Resources.Requests
-
-					for resourceName, val := range req {
-						if resourceName == v1.ResourceEphemeralStorage {
-							ms = append(ms, &metric.Metric{
-								LabelKeys:   []string{"container"},
-								LabelValues: []string{c.Name},
-								Value:       float64(val.Value()),
-							})
-						}
-					}
-				}
-
-				return &metric.Family{
-					Metrics: ms,
-				}
-			}),
-		},
-		{
-			Name: "kube_pod_init_container_resource_requests",
-			Type: metric.Gauge,
-			Help: "The number of requested request resource by an init container.",
-			GenerateFunc: wrapPodFunc(func(p *v1.Pod) *metric.Family {
-				ms := []*metric.Metric{}
-
-				for _, c := range p.Spec.InitContainers {
-					req := c.Resources.Requests
-
-					for resourceName, val := range req {
-						if isHugePageResourceName(resourceName) {
-							ms = append(ms, &metric.Metric{
-								LabelValues: []string{c.Name, sanitizeLabelName(string(resourceName)), string(constant.UnitByte)},
-								Value:       float64(val.Value()),
-							})
-						}
-						if isAttachableVolumeResourceName(resourceName) {
->>>>>>> 1d53e858
-							ms = append(ms, &metric.Metric{
-								LabelValues: []string{c.Name, sanitizeLabelName(string(resourceName)), string(constant.UnitByte)},
-								Value:       float64(val.Value()),
-							})
-<<<<<<< HEAD
-						default:
-							if isHugePageResourceName(resourceName) {
-								ms = append(ms, &metric.Metric{
-									LabelValues: []string{c.Name, sanitizeLabelName(string(resourceName)), string(constant.UnitByte)},
-									Value:       float64(val.Value()),
-								})
-							}
-							if isAttachableVolumeResourceName(resourceName) {
-								ms = append(ms, &metric.Metric{
-									Value:       float64(val.Value()),
-									LabelValues: []string{c.Name, sanitizeLabelName(string(resourceName)), string(constant.UnitByte)},
-								})
-							}
-							if isExtendedResourceName(resourceName) {
-								ms = append(ms, &metric.Metric{
-									Value:       float64(val.Value()),
-									LabelValues: []string{c.Name, sanitizeLabelName(string(resourceName)), string(constant.UnitInteger)},
-								})
-							}
-=======
-						}
-						if isExtendedResourceName(resourceName) {
-							ms = append(ms, &metric.Metric{
-								LabelValues: []string{c.Name, sanitizeLabelName(string(resourceName)), string(constant.UnitInteger)},
-								Value:       float64(val.Value()),
-							})
->>>>>>> 1d53e858
-						}
-					}
-				}
-
-				for _, metric := range ms {
-					metric.LabelKeys = []string{"container", "resource", "unit"}
-<<<<<<< HEAD
-=======
 				}
 
 				return &metric.Family{
@@ -1402,16 +1245,133 @@
 							})
 						}
 					}
->>>>>>> 1d53e858
-				}
-
-				return &metric.Family{
-					Metrics: ms,
-				}
-			}),
-		},
-		{
-<<<<<<< HEAD
+				}
+
+				return &metric.Family{
+					Metrics: ms,
+				}
+			}),
+		},
+		{
+			Name: "kube_pod_init_container_resource_limits_memory_bytes",
+			Type: metric.Gauge,
+			Help: "Bytes of memory requested limit by an init container.",
+			GenerateFunc: wrapPodFunc(func(p *v1.Pod) *metric.Family {
+				ms := []*metric.Metric{}
+
+				for _, c := range p.Spec.InitContainers {
+					req := c.Resources.Limits
+
+					for resourceName, val := range req {
+						if resourceName == v1.ResourceMemory {
+							ms = append(ms, &metric.Metric{
+								LabelKeys:   []string{"container"},
+								LabelValues: []string{c.Name},
+								Value:       float64(val.Value()),
+							})
+						}
+					}
+				}
+
+				return &metric.Family{
+					Metrics: ms,
+				}
+			}),
+		},
+		{
+			Name: "kube_pod_init_container_resource_limits_storage_bytes",
+			Type: metric.Gauge,
+			Help: "Bytes of storage requested limit by an init container.",
+			GenerateFunc: wrapPodFunc(func(p *v1.Pod) *metric.Family {
+				ms := []*metric.Metric{}
+
+				for _, c := range p.Spec.InitContainers {
+					req := c.Resources.Limits
+
+					for resourceName, val := range req {
+						if resourceName == v1.ResourceStorage {
+							ms = append(ms, &metric.Metric{
+								LabelKeys:   []string{"container"},
+								LabelValues: []string{c.Name},
+								Value:       float64(val.Value()),
+							})
+						}
+					}
+				}
+
+				return &metric.Family{
+					Metrics: ms,
+				}
+			}),
+		},
+		{
+			Name: "kube_pod_init_container_resource_limits_ephemeral_storage_bytes",
+			Type: metric.Gauge,
+			Help: "Bytes of ephemeral-storage requested limit by an init container.",
+			GenerateFunc: wrapPodFunc(func(p *v1.Pod) *metric.Family {
+				ms := []*metric.Metric{}
+
+				for _, c := range p.Spec.InitContainers {
+					req := c.Resources.Limits
+
+					for resourceName, val := range req {
+						if resourceName == v1.ResourceEphemeralStorage {
+							ms = append(ms, &metric.Metric{
+								LabelKeys:   []string{"container"},
+								LabelValues: []string{c.Name},
+								Value:       float64(val.Value()),
+							})
+						}
+					}
+				}
+
+				return &metric.Family{
+					Metrics: ms,
+				}
+			}),
+		},
+		{
+			Name: "kube_pod_init_container_resource_limits",
+			Type: metric.Gauge,
+			Help: "The number of requested limit resource by an init container.",
+			GenerateFunc: wrapPodFunc(func(p *v1.Pod) *metric.Family {
+				ms := []*metric.Metric{}
+
+				for _, c := range p.Spec.InitContainers {
+					lim := c.Resources.Limits
+
+					for resourceName, val := range lim {
+						if isHugePageResourceName(resourceName) {
+							ms = append(ms, &metric.Metric{
+								LabelValues: []string{c.Name, sanitizeLabelName(string(resourceName)), string(constant.UnitByte)},
+								Value:       float64(val.Value()),
+							})
+						}
+						if isAttachableVolumeResourceName(resourceName) {
+							ms = append(ms, &metric.Metric{
+								Value:       float64(val.Value()),
+								LabelValues: []string{c.Name, sanitizeLabelName(string(resourceName)), string(constant.UnitByte)},
+							})
+						}
+						if isExtendedResourceName(resourceName) {
+							ms = append(ms, &metric.Metric{
+								Value:       float64(val.Value()),
+								LabelValues: []string{c.Name, sanitizeLabelName(string(resourceName)), string(constant.UnitInteger)},
+							})
+						}
+					}
+				}
+
+				for _, metric := range ms {
+					metric.LabelKeys = []string{"container", "resource", "unit"}
+				}
+
+				return &metric.Family{
+					Metrics: ms,
+				}
+			}),
+		},
+		{
 			Name: "kube_pod_spec_volumes_persistentvolumeclaims_info",
 			Type: metric.Gauge,
 			Help: "Information about persistentvolumeclaim volumes in a pod.",
@@ -1425,119 +1385,7 @@
 							LabelValues: []string{v.Name, v.PersistentVolumeClaim.ClaimName},
 							Value:       1,
 						})
-=======
-			Name: "kube_pod_init_container_resource_limits_memory_bytes",
-			Type: metric.Gauge,
-			Help: "Bytes of memory requested limit by an init container.",
-			GenerateFunc: wrapPodFunc(func(p *v1.Pod) *metric.Family {
-				ms := []*metric.Metric{}
-
-				for _, c := range p.Spec.InitContainers {
-					req := c.Resources.Limits
-
-					for resourceName, val := range req {
-						if resourceName == v1.ResourceMemory {
-							ms = append(ms, &metric.Metric{
-								LabelKeys:   []string{"container"},
-								LabelValues: []string{c.Name},
-								Value:       float64(val.Value()),
-							})
-						}
-					}
-				}
-
-				return &metric.Family{
-					Metrics: ms,
-				}
-			}),
-		},
-		{
-			Name: "kube_pod_init_container_resource_limits_storage_bytes",
-			Type: metric.Gauge,
-			Help: "Bytes of storage requested limit by an init container.",
-			GenerateFunc: wrapPodFunc(func(p *v1.Pod) *metric.Family {
-				ms := []*metric.Metric{}
-
-				for _, c := range p.Spec.InitContainers {
-					req := c.Resources.Limits
-
-					for resourceName, val := range req {
-						if resourceName == v1.ResourceStorage {
-							ms = append(ms, &metric.Metric{
-								LabelKeys:   []string{"container"},
-								LabelValues: []string{c.Name},
-								Value:       float64(val.Value()),
-							})
-						}
-					}
-				}
-
-				return &metric.Family{
-					Metrics: ms,
-				}
-			}),
-		},
-		{
-			Name: "kube_pod_init_container_resource_limits_ephemeral_storage_bytes",
-			Type: metric.Gauge,
-			Help: "Bytes of ephemeral-storage requested limit by an init container.",
-			GenerateFunc: wrapPodFunc(func(p *v1.Pod) *metric.Family {
-				ms := []*metric.Metric{}
-
-				for _, c := range p.Spec.InitContainers {
-					req := c.Resources.Limits
-
-					for resourceName, val := range req {
-						if resourceName == v1.ResourceEphemeralStorage {
-							ms = append(ms, &metric.Metric{
-								LabelKeys:   []string{"container"},
-								LabelValues: []string{c.Name},
-								Value:       float64(val.Value()),
-							})
-						}
-					}
-				}
-
-				return &metric.Family{
-					Metrics: ms,
-				}
-			}),
-		},
-		{
-			Name: "kube_pod_init_container_resource_limits",
-			Type: metric.Gauge,
-			Help: "The number of requested limit resource by an init container.",
-			GenerateFunc: wrapPodFunc(func(p *v1.Pod) *metric.Family {
-				ms := []*metric.Metric{}
-
-				for _, c := range p.Spec.InitContainers {
-					lim := c.Resources.Limits
-
-					for resourceName, val := range lim {
-						if isHugePageResourceName(resourceName) {
-							ms = append(ms, &metric.Metric{
-								LabelValues: []string{c.Name, sanitizeLabelName(string(resourceName)), string(constant.UnitByte)},
-								Value:       float64(val.Value()),
-							})
-						}
-						if isAttachableVolumeResourceName(resourceName) {
-							ms = append(ms, &metric.Metric{
-								Value:       float64(val.Value()),
-								LabelValues: []string{c.Name, sanitizeLabelName(string(resourceName)), string(constant.UnitByte)},
-							})
-						}
-						if isExtendedResourceName(resourceName) {
-							ms = append(ms, &metric.Metric{
-								Value:       float64(val.Value()),
-								LabelValues: []string{c.Name, sanitizeLabelName(string(resourceName)), string(constant.UnitInteger)},
-							})
-						}
->>>>>>> 1d53e858
-					}
-				}
-
-				for _, metric := range ms {
-					metric.LabelKeys = []string{"container", "resource", "unit"}
+					}
 				}
 
 				return &metric.Family{
@@ -1568,41 +1416,6 @@
 			}),
 		},
 		{
-			Name: "kube_pod_overhead",
-			Type: metric.Gauge,
-			Help: "The pod overhead associated with running a pod.",
-			GenerateFunc: wrapPodFunc(func(p *v1.Pod) *metric.Family {
-				ms := []*metric.Metric{}
-
-				if p.Spec.Overhead != nil {
-					for resourceName, val := range p.Spec.Overhead {
-						switch resourceName {
-						case v1.ResourceCPU:
-							ms = append(ms, &metric.Metric{
-								LabelValues: []string{sanitizeLabelName(string(resourceName)), string(constant.UnitCore)},
-								Value:       float64(val.MilliValue()) / 1000,
-							})
-
-						case v1.ResourceMemory:
-							ms = append(ms, &metric.Metric{
-								LabelValues: []string{sanitizeLabelName(string(resourceName)), string(constant.UnitByte)},
-								Value:       float64(val.Value()),
-							})
-						}
-					}
-
-				}
-
-				for _, metric := range ms {
-					metric.LabelKeys = []string{"resource", "unit"}
-				}
-
-				return &metric.Family{
-					Metrics: ms,
-				}
-			}),
-		},
-		{
 			Name: "kube_pod_overhead_cpu_cores",
 			Type: metric.Gauge,
 			Help: "The pod overhead in regards to cpu cores associated with running a pod.",
