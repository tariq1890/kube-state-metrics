/*
Copyright 2018 The Kubernetes Authors All rights reserved.

Licensed under the Apache License, Version 2.0 (the "License");
you may not use this file except in compliance with the License.
You may obtain a copy of the License at

    http://www.apache.org/licenses/LICENSE-2.0

Unless required by applicable law or agreed to in writing, software
distributed under the License is distributed on an "AS IS" BASIS,
WITHOUT WARRANTIES OR CONDITIONS OF ANY KIND, either express or implied.
See the License for the specific language governing permissions and
limitations under the License.
*/

package store

import (
	"context"
	"reflect"
	"sort"
	"strings"

	"github.com/pkg/errors"
	"github.com/prometheus/client_golang/prometheus"
	admissionregistrationv1 "k8s.io/api/admissionregistration/v1"
	appsv1 "k8s.io/api/apps/v1"
	autoscaling "k8s.io/api/autoscaling/v2beta1"
	batchv1 "k8s.io/api/batch/v1"
	batchv1beta1 "k8s.io/api/batch/v1beta1"
	certv1beta1 "k8s.io/api/certificates/v1beta1"
	coordinationv1 "k8s.io/api/coordination/v1"
	v1 "k8s.io/api/core/v1"
	extensions "k8s.io/api/extensions/v1beta1"
	networkingv1 "k8s.io/api/networking/v1"
	policy "k8s.io/api/policy/v1beta1"
	storagev1 "k8s.io/api/storage/v1"
	vpaautoscaling "k8s.io/autoscaler/vertical-pod-autoscaler/pkg/apis/autoscaling.k8s.io/v1beta2"
	vpaclientset "k8s.io/autoscaler/vertical-pod-autoscaler/pkg/client/clientset/versioned"
	clientset "k8s.io/client-go/kubernetes"
	"k8s.io/client-go/tools/cache"
	"k8s.io/klog"

	ksmtypes "k8s.io/kube-state-metrics/pkg/builder/types"
	"k8s.io/kube-state-metrics/pkg/listwatch"
	generator "k8s.io/kube-state-metrics/pkg/metric_generator"
	metricsstore "k8s.io/kube-state-metrics/pkg/metrics_store"
	"k8s.io/kube-state-metrics/pkg/options"
	"k8s.io/kube-state-metrics/pkg/sharding"
	"k8s.io/kube-state-metrics/pkg/watch"
)

// Builder helps to build store. It follows the builder pattern
// (https://en.wikipedia.org/wiki/Builder_pattern).
type Builder struct {
	kubeClient       clientset.Interface
	vpaClient        vpaclientset.Interface
	namespaces       options.NamespaceList
	ctx              context.Context
	enabledResources []string
	allowDenyList    ksmtypes.AllowDenyLister
	metrics          *watch.ListWatchMetrics
	shard            int32
	totalShards      int
	buildStoreFunc   ksmtypes.BuildStoreFunc
}

// NewBuilder returns a new builder.
func NewBuilder() *Builder {
	b := &Builder{}
	return b
}

// WithMetrics sets the metrics property of a Builder.
func (b *Builder) WithMetrics(r *prometheus.Registry) {
	b.metrics = watch.NewListWatchMetrics(r)
}

// WithEnabledResources sets the enabledResources property of a Builder.
func (b *Builder) WithEnabledResources(r []string) error {
	for _, col := range r {
		if !resourceExists(col) {
			return errors.Errorf("resource %s does not exist. Available resources: %s", col, strings.Join(availableResources(), ","))
		}
	}

	var copy []string
	copy = append(copy, r...)

	sort.Strings(copy)

	b.enabledResources = copy
	return nil
}

// WithNamespaces sets the namespaces property of a Builder.
func (b *Builder) WithNamespaces(n options.NamespaceList) {
	b.namespaces = n
}

// WithSharding sets the shard and totalShards property of a Builder.
func (b *Builder) WithSharding(shard int32, totalShards int) {
	b.shard = shard
	b.totalShards = totalShards
}

// WithContext sets the ctx property of a Builder.
func (b *Builder) WithContext(ctx context.Context) {
	b.ctx = ctx
}

// WithKubeClient sets the kubeClient property of a Builder.
func (b *Builder) WithKubeClient(c clientset.Interface) {
	b.kubeClient = c
}

// WithVPAClient sets the vpaClient property of a Builder so that the verticalpodautoscaler collector can query VPA objects.
func (b *Builder) WithVPAClient(c vpaclientset.Interface) {
	b.vpaClient = c
}

// WithAllowDenyList configures the allow or denylisted metric to be exposed
// by the store build by the Builder.
func (b *Builder) WithAllowDenyList(l ksmtypes.AllowDenyLister) {
	b.allowDenyList = l
}

<<<<<<< HEAD
// WithGenerateStoreFunc configures a constom generate store function
=======
// WithGenerateStoreFunc configures a custom generate store function
>>>>>>> 1d53e858
func (b *Builder) WithGenerateStoreFunc(f ksmtypes.BuildStoreFunc) {
	b.buildStoreFunc = f
}

// DefaultGenerateStoreFunc returns default buildStore function
func (b *Builder) DefaultGenerateStoreFunc() ksmtypes.BuildStoreFunc {
	return b.buildStore
}

// Build initializes and registers all enabled stores.
func (b *Builder) Build() []cache.Store {
	if b.allowDenyList == nil {
		panic("allowDenyList should not be nil")
	}

	stores := []cache.Store{}
	activeStoreNames := []string{}

	for _, c := range b.enabledResources {
		constructor, ok := availableStores[c]
		if ok {
			store := constructor(b)
			activeStoreNames = append(activeStoreNames, c)
			stores = append(stores, store)
		}
	}

	klog.Infof("Active resources: %s", strings.Join(activeStoreNames, ","))

	return stores
}

var availableStores = map[string]func(f *Builder) cache.Store{
	"certificatesigningrequests":      func(b *Builder) cache.Store { return b.buildCsrStore() },
	"configmaps":                      func(b *Builder) cache.Store { return b.buildConfigMapStore() },
	"cronjobs":                        func(b *Builder) cache.Store { return b.buildCronJobStore() },
	"daemonsets":                      func(b *Builder) cache.Store { return b.buildDaemonSetStore() },
	"deployments":                     func(b *Builder) cache.Store { return b.buildDeploymentStore() },
	"endpoints":                       func(b *Builder) cache.Store { return b.buildEndpointsStore() },
	"horizontalpodautoscalers":        func(b *Builder) cache.Store { return b.buildHPAStore() },
	"ingresses":                       func(b *Builder) cache.Store { return b.buildIngressStore() },
	"jobs":                            func(b *Builder) cache.Store { return b.buildJobStore() },
	"leases":                          func(b *Builder) cache.Store { return b.buildLeases() },
	"limitranges":                     func(b *Builder) cache.Store { return b.buildLimitRangeStore() },
	"mutatingwebhookconfigurations":   func(b *Builder) cache.Store { return b.buildMutatingWebhookConfigurationStore() },
	"namespaces":                      func(b *Builder) cache.Store { return b.buildNamespaceStore() },
	"networkpolicies":                 func(b *Builder) cache.Store { return b.buildNetworkPolicyStore() },
	"nodes":                           func(b *Builder) cache.Store { return b.buildNodeStore() },
	"persistentvolumeclaims":          func(b *Builder) cache.Store { return b.buildPersistentVolumeClaimStore() },
	"persistentvolumes":               func(b *Builder) cache.Store { return b.buildPersistentVolumeStore() },
	"poddisruptionbudgets":            func(b *Builder) cache.Store { return b.buildPodDisruptionBudgetStore() },
	"pods":                            func(b *Builder) cache.Store { return b.buildPodStore() },
	"replicasets":                     func(b *Builder) cache.Store { return b.buildReplicaSetStore() },
	"replicationcontrollers":          func(b *Builder) cache.Store { return b.buildReplicationControllerStore() },
	"resourcequotas":                  func(b *Builder) cache.Store { return b.buildResourceQuotaStore() },
	"secrets":                         func(b *Builder) cache.Store { return b.buildSecretStore() },
	"services":                        func(b *Builder) cache.Store { return b.buildServiceStore() },
	"statefulsets":                    func(b *Builder) cache.Store { return b.buildStatefulSetStore() },
	"storageclasses":                  func(b *Builder) cache.Store { return b.buildStorageClassStore() },
	"validatingwebhookconfigurations": func(b *Builder) cache.Store { return b.buildValidatingWebhookConfigurationStore() },
	"volumeattachments":               func(b *Builder) cache.Store { return b.buildVolumeAttachmentStore() },
	"verticalpodautoscalers":          func(b *Builder) cache.Store { return b.buildVPAStore() },
}

func resourceExists(name string) bool {
	_, ok := availableStores[name]
	return ok
}

func availableResources() []string {
	c := []string{}
	for name := range availableStores {
		c = append(c, name)
	}
	return c
}

func (b *Builder) buildConfigMapStore() cache.Store {
	return b.buildStoreFunc(configMapMetricFamilies, &v1.ConfigMap{}, createConfigMapListWatch)
}

func (b *Builder) buildCronJobStore() cache.Store {
	return b.buildStoreFunc(cronJobMetricFamilies, &batchv1beta1.CronJob{}, createCronJobListWatch)
}

func (b *Builder) buildDaemonSetStore() cache.Store {
	return b.buildStoreFunc(daemonSetMetricFamilies, &appsv1.DaemonSet{}, createDaemonSetListWatch)
}

func (b *Builder) buildDeploymentStore() cache.Store {
	return b.buildStoreFunc(deploymentMetricFamilies, &appsv1.Deployment{}, createDeploymentListWatch)
}

func (b *Builder) buildEndpointsStore() cache.Store {
	return b.buildStoreFunc(endpointMetricFamilies, &v1.Endpoints{}, createEndpointsListWatch)
}

func (b *Builder) buildHPAStore() cache.Store {
	return b.buildStoreFunc(hpaMetricFamilies, &autoscaling.HorizontalPodAutoscaler{}, createHPAListWatch)
}

func (b *Builder) buildIngressStore() cache.Store {
	return b.buildStoreFunc(ingressMetricFamilies, &extensions.Ingress{}, createIngressListWatch)
}

func (b *Builder) buildJobStore() cache.Store {
	return b.buildStoreFunc(jobMetricFamilies, &batchv1.Job{}, createJobListWatch)
}

func (b *Builder) buildLimitRangeStore() cache.Store {
	return b.buildStoreFunc(limitRangeMetricFamilies, &v1.LimitRange{}, createLimitRangeListWatch)
}

func (b *Builder) buildMutatingWebhookConfigurationStore() cache.Store {
	return b.buildStoreFunc(mutatingWebhookConfigurationMetricFamilies, &admissionregistrationv1.MutatingWebhookConfiguration{}, createMutatingWebhookConfigurationListWatch)
}

func (b *Builder) buildNamespaceStore() cache.Store {
	return b.buildStoreFunc(namespaceMetricFamilies, &v1.Namespace{}, createNamespaceListWatch)
}

func (b *Builder) buildNetworkPolicyStore() cache.Store {
	return b.buildStoreFunc(networkpolicyMetricFamilies, &networkingv1.NetworkPolicy{}, createNetworkPolicyListWatch)
}

func (b *Builder) buildNodeStore() cache.Store {
	return b.buildStoreFunc(nodeMetricFamilies, &v1.Node{}, createNodeListWatch)
}

func (b *Builder) buildPersistentVolumeClaimStore() cache.Store {
	return b.buildStoreFunc(persistentVolumeClaimMetricFamilies, &v1.PersistentVolumeClaim{}, createPersistentVolumeClaimListWatch)
}

func (b *Builder) buildPersistentVolumeStore() cache.Store {
	return b.buildStoreFunc(persistentVolumeMetricFamilies, &v1.PersistentVolume{}, createPersistentVolumeListWatch)
}

func (b *Builder) buildPodDisruptionBudgetStore() cache.Store {
	return b.buildStoreFunc(podDisruptionBudgetMetricFamilies, &policy.PodDisruptionBudget{}, createPodDisruptionBudgetListWatch)
}

func (b *Builder) buildReplicaSetStore() cache.Store {
	return b.buildStoreFunc(replicaSetMetricFamilies, &appsv1.ReplicaSet{}, createReplicaSetListWatch)
}

func (b *Builder) buildReplicationControllerStore() cache.Store {
	return b.buildStoreFunc(replicationControllerMetricFamilies, &v1.ReplicationController{}, createReplicationControllerListWatch)
}

func (b *Builder) buildResourceQuotaStore() cache.Store {
	return b.buildStoreFunc(resourceQuotaMetricFamilies, &v1.ResourceQuota{}, createResourceQuotaListWatch)
}

func (b *Builder) buildSecretStore() cache.Store {
	return b.buildStoreFunc(secretMetricFamilies, &v1.Secret{}, createSecretListWatch)
}

func (b *Builder) buildServiceStore() cache.Store {
	return b.buildStoreFunc(serviceMetricFamilies, &v1.Service{}, createServiceListWatch)
}

func (b *Builder) buildStatefulSetStore() cache.Store {
	return b.buildStoreFunc(statefulSetMetricFamilies, &appsv1.StatefulSet{}, createStatefulSetListWatch)
}

func (b *Builder) buildStorageClassStore() cache.Store {
	return b.buildStoreFunc(storageClassMetricFamilies, &storagev1.StorageClass{}, createStorageClassListWatch)
}

func (b *Builder) buildPodStore() cache.Store {
	return b.buildStoreFunc(podMetricFamilies, &v1.Pod{}, createPodListWatch)
}

func (b *Builder) buildCsrStore() cache.Store {
	return b.buildStoreFunc(csrMetricFamilies, &certv1beta1.CertificateSigningRequest{}, createCSRListWatch)
}

func (b *Builder) buildValidatingWebhookConfigurationStore() cache.Store {
	return b.buildStoreFunc(validatingWebhookConfigurationMetricFamilies, &admissionregistrationv1.ValidatingWebhookConfiguration{}, createValidatingWebhookConfigurationListWatch)
}

func (b *Builder) buildVolumeAttachmentStore() cache.Store {
	return b.buildStoreFunc(volumeAttachmentMetricFamilies, &storagev1.VolumeAttachment{}, createVolumeAttachmentListWatch)
}

func (b *Builder) buildVPAStore() cache.Store {
	return b.buildStoreFunc(vpaMetricFamilies, &vpaautoscaling.VerticalPodAutoscaler{}, createVPAListWatchFunc(b.vpaClient))
}

func (b *Builder) buildLeases() cache.Store {
	return b.buildStoreFunc(leaseMetricFamilies, &coordinationv1.Lease{}, createLeaseListWatch)
}

func (b *Builder) buildStore(
	metricFamilies []generator.FamilyGenerator,
	expectedType interface{},
	listWatchFunc func(kubeClient clientset.Interface, ns string) cache.ListerWatcher,
) cache.Store {
	filteredMetricFamilies := generator.FilterMetricFamilies(b.allowDenyList, metricFamilies)
	composedMetricGenFuncs := generator.ComposeMetricGenFuncs(filteredMetricFamilies)

	familyHeaders := generator.ExtractMetricFamilyHeaders(filteredMetricFamilies)

	store := metricsstore.NewMetricsStore(
		familyHeaders,
		composedMetricGenFuncs,
	)
	b.reflectorPerNamespace(expectedType, store, listWatchFunc)

	return store
}

// reflectorPerNamespace creates a Kubernetes client-go reflector with the given
// listWatchFunc for each given namespace and registers it with the given store.
func (b *Builder) reflectorPerNamespace(
	expectedType interface{},
	store cache.Store,
	listWatchFunc func(kubeClient clientset.Interface, ns string) cache.ListerWatcher,
) {
	lwf := func(ns string) cache.ListerWatcher { return listWatchFunc(b.kubeClient, ns) }
	lw := listwatch.MultiNamespaceListerWatcher(b.namespaces, nil, lwf)
	instrumentedListWatch := watch.NewInstrumentedListerWatcher(lw, b.metrics, reflect.TypeOf(expectedType).String())
	reflector := cache.NewReflector(sharding.NewShardedListWatch(b.shard, b.totalShards, instrumentedListWatch), expectedType, store, 0)
	go reflector.Run(b.ctx.Done())
}<|MERGE_RESOLUTION|>--- conflicted
+++ resolved
@@ -126,11 +126,7 @@
 	b.allowDenyList = l
 }
 
-<<<<<<< HEAD
-// WithGenerateStoreFunc configures a constom generate store function
-=======
 // WithGenerateStoreFunc configures a custom generate store function
->>>>>>> 1d53e858
 func (b *Builder) WithGenerateStoreFunc(f ksmtypes.BuildStoreFunc) {
 	b.buildStoreFunc = f
 }
