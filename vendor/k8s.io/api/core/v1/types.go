--- conflicted
+++ resolved
@@ -5880,10 +5880,6 @@
 	// Defaults to the user specified in image metadata if unspecified.
 	// May also be set in PodSecurityContext. If set in both SecurityContext and
 	// PodSecurityContext, the value specified in SecurityContext takes precedence.
-<<<<<<< HEAD
-	// This field is beta-level and may be disabled with the WindowsRunAsUserName feature flag.
-=======
->>>>>>> 1d53e858
 	// +optional
 	RunAsUserName *string `json:"runAsUserName,omitempty" protobuf:"bytes,3,opt,name=runAsUserName"`
 }
