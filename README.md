--- conflicted
+++ resolved
@@ -66,24 +66,13 @@
 #### Compatibility matrix
 At most, 5 kube-state-metrics and 5 [kubernetes releases](https://github.com/kubernetes/kubernetes/releases) will be recorded below.
 
-<<<<<<< HEAD
 | kube-state-metrics | **Kubernetes 1.13** | **Kubernetes 1.14** |  **Kubernetes 1.15** |  **Kubernetes 1.16** |  **Kubernetes 1.17** |
 |--------------------|---------------------|---------------------|----------------------|----------------------|----------------------|
 | **v1.6.0**         |         ✓           |         -           |          -           |          -           |          -           |
 | **v1.7.2**         |         ✓           |         ✓           |          -           |          -           |          -           |
 | **v1.8.0**         |         ✓           |         ✓           |          ✓           |          -           |          -           |
-| **v1.9.5**         |         -           |         -           |          -           |          ✓           |          -           |
+| **v1.9.7**         |         -           |         -           |          -           |          ✓           |          -           |
 | **master**         |         -           |         -           |          -           |          ✓           |          ✓           |
-=======
-| kube-state-metrics | **Kubernetes 1.12** | **Kubernetes 1.13** | **Kubernetes 1.14** |  **Kubernetes 1.15** |  **Kubernetes 1.16** |
-|--------------------|---------------------|---------------------|---------------------|----------------------|----------------------|
-| **v1.5.0**         |         ✓           |         -           |         -           |          -           |          -           |
-| **v1.6.0**         |         ✓           |         ✓           |         -           |          -           |          -           |
-| **v1.7.2**         |         ✓           |         ✓           |         ✓           |          -           |          -           |
-| **v1.8.0**         |         ✓           |         ✓           |         ✓           |          ✓           |          -           |
-| **v1.9.7**         |         ✓           |         ✓           |         ✓           |          ✓           |          ✓           |
-| **master**         |         ✓           |         ✓           |         ✓           |          ✓           |          ✓           |
->>>>>>> b3fa5852
 - `✓` Fully supported version range.
 - `-` The Kubernetes cluster has features the client-go library can't use (additional API objects, deprecated APIs, etc).
 
