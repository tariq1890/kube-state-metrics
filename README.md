# Overview

[![Build Status](https://travis-ci.org/kubernetes/kube-state-metrics.svg?branch=master)](https://travis-ci.org/kubernetes/kube-state-metrics)  [![Go Report Card](https://goreportcard.com/badge/github.com/kubernetes/kube-state-metrics)](https://goreportcard.com/report/github.com/kubernetes/kube-state-metrics) [![GoDoc](https://godoc.org/github.com/kubernetes/kube-state-metrics?status.svg)](https://godoc.org/github.com/kubernetes/kube-state-metrics)

kube-state-metrics is a simple service that listens to the Kubernetes API
server and generates metrics about the state of the objects. (See examples in
the Metrics section below.) It is not focused on the health of the individual
Kubernetes components, but rather on the health of the various objects inside,
such as deployments, nodes and pods.

kube-state-metrics is about generating metrics from Kubernetes API objects
without modification. This ensures that features provided by kube-state-metrics
have the same grade of stability as the Kubernetes API objects themselves. In
turn, this means that kube-state-metrics in certain situations may not show the
exact same values as kubectl, as kubectl applies certain heuristics to display
comprehensible messages. kube-state-metrics exposes raw data unmodified from the
Kubernetes API, this way users have all the data they require and perform
heuristics as they see fit.

The metrics are exported on the HTTP endpoint `/metrics` on the listening port
(default 8080). They are served as plaintext. They are designed to be consumed
either by Prometheus itself or by a scraper that is compatible with scraping a
Prometheus client endpoint. You can also open `/metrics` in a browser to see
the raw metrics. Note that the metrics exposed on the `/metrics` endpoint
reflect the current state of the Kubernetes cluster. When Kubernetes objects
are deleted they are no longer visible on the `/metrics` endpoint.

## Table of Contents

- [Versioning](#versioning)
  - [Kubernetes Version](#kubernetes-version)
  - [Compatibility matrix](#compatibility-matrix)
  - [Resource group version compatibility](#resource-group-version-compatibility)
  - [Container Image](#container-image)
- [Metrics Documentation](#metrics-documentation)
  - [Conflict resolution in label names](#conflict-resolution-in-label-names)
  - [Enabling VerticalPodAustoscalers](#enabling-verticalpodaustoscalers)
- [Kube-state-metrics self metrics](#kube-state-metrics-self-metrics)
- [Resource recommendation](#resource-recommendation)
- [A note on costing](#a-note-on-costing)
- [kube-state-metrics vs. metrics-server](#kube-state-metrics-vs-metrics-server)
- [Scaling kube-state-metrics](#scaling-kube-state-metrics)
  - [Resource recommendation](#resource-recommendation)
  - [Horizontal scaling (sharding)](#horizontal-scaling-sharding)
    - [Automated sharding](#automated-sharding)
- [Setup](#setup)
  - [Building the Docker container](#building-the-docker-container)
- [Usage](#usage)
  - [Kubernetes Deployment](#kubernetes-deployment)
  - [Limited privileges environment](#limited-privileges-environment)
  - [Development](#development)
  - [Developer Contributions](#developer-contributions)

### Versioning

> **WARNING**: Please be aware that `master` branch is targeting an upcoming version v2
> of kube-state-metrics, which includes breaking changes. Documentation for the latest
> released version (`1.9.5`) is available in the [release-1.9](https://github.com/kubernetes/kube-state-metrics/tree/release-1.9/docs) branch.

#### Kubernetes Version

kube-state-metrics uses [`client-go`](https://github.com/kubernetes/client-go) to talk with
Kubernetes clusters. The supported Kubernetes cluster version is determined by `client-go`.
The compatibility matrix for client-go and Kubernetes cluster can be found
[here](https://github.com/kubernetes/client-go#compatibility-matrix).
All additional compatibility is only best effort, or happens to still/already be supported.

#### Compatibility matrix
At most, 5 kube-state-metrics and 5 [kubernetes releases](https://github.com/kubernetes/kubernetes/releases) will be recorded below.

| kube-state-metrics | **Kubernetes 1.13** | **Kubernetes 1.14** |  **Kubernetes 1.15** |  **Kubernetes 1.16** |  **Kubernetes 1.17** |
|--------------------|---------------------|---------------------|----------------------|----------------------|----------------------|
| **v1.6.0**         |         ✓           |         -           |          -           |          -           |          -           |
| **v1.7.2**         |         ✓           |         ✓           |          -           |          -           |          -           |
| **v1.8.0**         |         ✓           |         ✓           |          ✓           |          -           |          -           |
| **v1.9.7**         |         -           |         -           |          -           |          ✓           |          -           |
| **master**         |         -           |         -           |          -           |          ✓           |          ✓           |
- `✓` Fully supported version range.
- `-` The Kubernetes cluster has features the client-go library can't use (additional API objects, deprecated APIs, etc).

#### Resource group version compatibility
Resources in Kubernetes can evolve, i.e., the group version for a resource may change from alpha to beta and finally GA
in different Kubernetes versions. For now, kube-state-metrics will only use the oldest API available in the latest
release.

#### Container Image

The latest container image can be found at:
* `quay.io/coreos/kube-state-metrics:v1.9.7`
* `k8s.gcr.io/kube-state-metrics:v1.9.7`

**Note**:
The recommended docker registry for kube-state-metrics is `quay.io`. kube-state-metrics on
`gcr.io` is only maintained on best effort as it requires external help from Google employees.

### Metrics Documentation

There are many more metrics we could report, but this first pass is focused on
those that could be used for actionable alerts. Please contribute PR's for
additional metrics!

> WARNING: THESE METRIC/TAG NAMES ARE UNSTABLE AND MAY CHANGE IN A FUTURE RELEASE.
> For now, the following metrics and resources
>
> **metrics**
>	* `kube_pod_container_resource_requests_nvidia_gpu_devices`
>	* `kube_pod_container_resource_limits_nvidia_gpu_devices`
>	* `kube_node_status_capacity_nvidia_gpu_cards`
>	* `kube_node_status_allocatable_nvidia_gpu_cards`
>
>	are removed in kube-state-metrics v1.4.0.
>
> Any resources and metrics based on alpha Kubernetes APIs are excluded from any stability guarantee,
> which may be changed at any given release.

See the [`docs`](docs) directory for more information on the exposed metrics.

<<<<<<< HEAD
#### Enabling VerticalPodAustoscalers

Please note that the collector for `verticalpodautoscalers` are disabled dy default. 
This is because Vertical Pod Austocalers are managed as custom resources. If you want to enable this collector, 
=======
#### Conflict resolution in label names

The `*_labels` family of metrics exposes Kubernetes labels as Prometheus labels.
As [Kubernetes](https://kubernetes.io/docs/concepts/overview/working-with-objects/labels/#syntax-and-character-set)
is more liberal than
[Prometheus](https://prometheus.io/docs/concepts/data_model/#metric-names-and-labels)
in terms of allowed characters in label names,
we automatically convert unsupported characters to underscores.
For example, `app.kubernetes.io/name` becomes `label_app_kubernetes_io_name`.

This conversion can create conflicts when multiple Kubernetes labels like
`foo-bar` and `foo_bar` would be converted to the same Prometheus label `label_foo_bar`.

Kube-state-metrics automatically adds a suffix `_conflictN` to resolve this conflict,
so it converts the above labels to
`label_foo_bar_conflict1` and `label_foo_bar_conflict2`.

If you'd like to have more control over how this conflict is resolved,
you might want to consider addressing this issue on a different level of the stack,
e.g. by standardizing Kubernetes labels using an
[Admission Webhook](https://kubernetes.io/docs/reference/access-authn-authz/extensible-admission-controllers/)
that ensures that there are no possible conflicts.

#### Enabling VerticalPodAustoscalers

Please note that the collector for `verticalpodautoscalers` are disabled dy default.
This is because Vertical Pod Austocalers are managed as custom resources. If you want to enable this collector,
>>>>>>> 1d53e858
please ensure that you have the `v1beta2` CRDs installed beforehand. They can be found [here](https://github.com/kubernetes/autoscaler/blob/master/vertical-pod-autoscaler/deploy/vpa-beta2-crd.yaml).

### Kube-state-metrics self metrics

kube-state-metrics exposes its own general process metrics under `--telemetry-host` and `--telemetry-port` (default 8081).

kube-state-metrics also exposes list and watch success and error metrics. These can be used to calculate the error rate of list or watch resources.
If you encounter those errors in the metrics, it is most likely a configuration or permission issue, and the next thing to investigate would be looking
at the logs of kube-state-metrics.

Example of the above mentioned metrics:
```
kube_state_metrics_list_total{resource="*v1.Node",result="success"} 1
kube_state_metrics_list_total{resource="*v1.Node",result="error"} 52
kube_state_metrics_watch_total{resource="*v1beta1.Ingress",result="success"} 1
```

### Scaling kube-state-metrics

#### Resource recommendation

> Note: These recommendations are based on scalability tests done over a year ago. They may differ significantly today.

Resource usage for kube-state-metrics changes with the Kubernetes objects (Pods/Nodes/Deployments/Secrets etc.) size of the cluster.
To some extent, the Kubernetes objects in a cluster are in direct proportion to the node number of the cluster.

As a general rule, you should allocate

* 200MiB memory
* 0.1 cores

For clusters of more than 100 nodes, allocate at least

* 2MiB memory per node
* 0.001 cores per node

These numbers are based on [scalability tests](https://github.com/kubernetes/kube-state-metrics/issues/124#issuecomment-318394185) at 30 pods per node.

Note that if CPU limits are set too low, kube-state-metrics' internal queues will not be able to be worked off quickly enough, resulting in increased memory consumption as the queue length grows. If you experience problems resulting from high memory allocation, try increasing the CPU limits.

### A note on costing

By default, kube-state-metrics exposes several metrics for events across your cluster. If you have a large number of frequently-updating resources on your cluster, you may find that a lot of data is ingested into these metrics. This can incur high costs on some cloud providers. Please take a moment to [configure what metrics you'd like to expose](docs/cli-arguments.md), as well as consult the documentation for your Kubernetes environment in order to avoid unexpectedly high costs.

### kube-state-metrics vs. metrics-server

The [metrics-server](https://github.com/kubernetes-incubator/metrics-server)
is a project that has been inspired by
[Heapster](https://github.com/kubernetes-retired/heapster) and is implemented
to serve the goals of core metrics pipelines in [Kubernetes monitoring
architecture](https://github.com/kubernetes/community/blob/master/contributors/design-proposals/instrumentation/monitoring_architecture.md).
It is a cluster level component which periodically scrapes metrics from all
Kubernetes nodes served by Kubelet through Summary API. The metrics are
aggregated, stored in memory and served in [Metrics API
format](https://git.k8s.io/metrics/pkg/apis/metrics/v1alpha1/types.go). The
metric-server stores the latest values only and is not responsible for
forwarding metrics to third-party destinations.

kube-state-metrics is focused on generating completely new metrics from
Kubernetes' object state (e.g. metrics based on deployments, replica sets,
etc.). It holds an entire snapshot of Kubernetes state in memory and
continuously generates new metrics based off of it. And just like the
metric-server it too is not responsibile for exporting its metrics anywhere.

Having kube-state-metrics as a separate project also enables access to these
metrics from monitoring systems such as Prometheus.

### Horizontal scaling (sharding)

In order to scale kube-state-metrics horizontally, some automated sharding capabilities have been implemented. It is configured with the following flags:

* `--shard` (zero indexed)
* `--total-shards`

Sharding is done by taking an md5 sum of the Kubernetes Object's UID and performing a modulo operation on it, with the total number of shards. The configured shard decides whether the object is handled by the respective instance of kube-state-metrics or not. Note that this means all instances of kube-state-metrics even if sharded will have the network traffic and the resource consumption for unmarshaling objects for all objects, not just the ones it is responsible for. To optimize this further, the Kubernetes API would need to support sharded list/watch capabilities. Overall memory consumption should be 1/n th of each shard compared to an unsharded setup. Typically, kube-state-metrics needs to be memory and latency optimized in order for it to return its metrics rather quickly to Prometheus.

Sharding should be used carefully, and additional monitoring should be set up in order to ensure that sharding is set up and functioning as expected (eg. instances for each shard out of the total shards are configured).

##### Automated sharding

There is also an experimental feature, that allows kube-state-metrics to auto discover its nominal position if it is deployed in a StatefulSet, in order to automatically configure sharding. This is an experimental feature and may be broken or removed without notice.

To enable automated sharding kube-state-metrics must be run by a `StatefulSet` and the pod names and namespace must be handed to the kube-state-metrics process via the `--pod` and `--pod-namespace` flags.

There are example manifests demonstrating the autosharding functionality in [`/examples/autosharding`](./examples/autosharding).

### Setup

Install this project to your `$GOPATH` using `go get`:

```
go get k8s.io/kube-state-metrics
```

#### Building the Docker container

Simply run the following command in this root folder, which will create a
self-contained, statically-linked binary and build a Docker image:
```
make container
```

### Usage

Simply build and run kube-state-metrics inside a Kubernetes pod which has a
service account token that has read-only access to the Kubernetes cluster.

#### Kubernetes Deployment

To deploy this project, you can simply run `kubectl apply -f examples/standard` and a
Kubernetes service and deployment will be created. (Note: Adjust the apiVersion of some resource if your kubernetes cluster's version is not 1.8+, check the yaml file for more information).

To have Prometheus discover kube-state-metrics instances it is advised to create a specific Prometheus scrape config for kube-state-metrics that picks up both metrics endpoints. Annotation based discovery is discouraged as only one of the endpoints would be able to be selected, plus kube-state-metrics in most cases has special authentication and authorization requirements as it essentially grants read access through the metrics endpoint to most information available to it.

**Note:** Google Kubernetes Engine (GKE) Users - GKE has strict role permissions that will prevent the kube-state-metrics roles and role bindings from being created. To work around this, you can give your GCP identity the cluster-admin role by running the following one-liner:

```
kubectl create clusterrolebinding cluster-admin-binding --clusterrole=cluster-admin --user=$(gcloud info --format='value(config.account)')
```

Note that your GCP identity is case sensitive but `gcloud info` as of Google Cloud SDK 221.0.0 is not. This means that if your IAM member contains capital letters, the above one-liner may not work for you. If you have 403 forbidden responses after running the above command and `kubectl apply -f examples/standard`, check the IAM member associated with your account at https://console.cloud.google.com/iam-admin/iam?project=PROJECT_ID. If it contains capital letters, you may need to set the --user flag in the command above to the case-sensitive role listed at https://console.cloud.google.com/iam-admin/iam?project=PROJECT_ID.

After running the above, if you see `Clusterrolebinding "cluster-admin-binding" created`, then you are able to continue with the setup of this service.

#### Limited privileges environment

If you want to run kube-state-metrics in an environment where you don't have cluster-reader role, you can:

- create a serviceaccount
```yaml
apiVersion: v1
kind: ServiceAccount
metadata:
  name: kube-state-metrics
  namespace: your-namespace-where-kube-state-metrics-will-deployed
```

- give it `view` privileges on specific namespaces (using roleBinding) (*note: you can add this roleBinding to all the NS you want your serviceaccount to access*)
```yaml
apiVersion: rbac.authorization.k8s.io/v1
kind: RoleBinding
metadata:
  name: kube-state-metrics
  namespace: project1
roleRef:
  apiGroup: rbac.authorization.k8s.io
  kind: ClusterRole
  name: view
subjects:
  - kind: ServiceAccount
    name: kube-state-metrics
    namespace: your-namespace-where-kube-state-metrics-will-deployed
```

- then specify a set of namespaces (using the `--namespace` option) and a set of kubernetes objects (using the `--resources`) that your serviceaccount has access to in the `kube-state-metrics` deployment configuration

```yaml
spec:
  template:
    spec:
      containers:
      - name: kube-state-metrics
        args:
          - '--resources=pods'
          - '--namespace=project1'
```

For the full list of arguments available, see the documentation in [docs/cli-arguments.md](./docs/cli-arguments.md)

#### Development

When developing, test a metric dump against your local Kubernetes cluster by
running:

> Users can override the apiserver address in KUBE-CONFIG file with `--apiserver` command line.

	go install
	kube-state-metrics --port=8080 --telemetry-port=8081 --kubeconfig=<KUBE-CONFIG> --apiserver=<APISERVER>

Then curl the metrics endpoint

	curl localhost:8080/metrics

To run the e2e tests locally see the documentation in [tests/README.md](./tests/README.md).

#### Developer Contributions

When developing, there are certain code patterns to follow to better your contributing experience and likelihood of e2e and other ci tests to pass. To learn more about them, see the documentation in [docs/developer/guide.md](./docs/developer/guide.md).<|MERGE_RESOLUTION|>--- conflicted
+++ resolved
@@ -115,12 +115,6 @@
 
 See the [`docs`](docs) directory for more information on the exposed metrics.
 
-<<<<<<< HEAD
-#### Enabling VerticalPodAustoscalers
-
-Please note that the collector for `verticalpodautoscalers` are disabled dy default. 
-This is because Vertical Pod Austocalers are managed as custom resources. If you want to enable this collector, 
-=======
 #### Conflict resolution in label names
 
 The `*_labels` family of metrics exposes Kubernetes labels as Prometheus labels.
@@ -148,7 +142,6 @@
 
 Please note that the collector for `verticalpodautoscalers` are disabled dy default.
 This is because Vertical Pod Austocalers are managed as custom resources. If you want to enable this collector,
->>>>>>> 1d53e858
 please ensure that you have the `v1beta2` CRDs installed beforehand. They can be found [here](https://github.com/kubernetes/autoscaler/blob/master/vertical-pod-autoscaler/deploy/vpa-beta2-crd.yaml).
 
 ### Kube-state-metrics self metrics
