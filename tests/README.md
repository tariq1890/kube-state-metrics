# End2end testsuite

This folder contains simple e2e tests.
<<<<<<< HEAD
When launched, it spins up a kubernetes cluster using [kind](https://kind.sigs.k8s.io/), creates several kubernetes resources and launches a kube-state-metrics deployment.
=======
When launched it spins up a kubernetes cluster using minikube, creates several kubernetes resources and launches a kube-state-metrics deployment.
>>>>>>> 1d53e858
Then, it runs verification tests: check metrics' presence, lint metrics, check service health, etc.

The test suite is run automatically using Travis.

## Running locally

To run the e2e tests locally run the following command:

```bash
./tests/e2e.sh
```<|MERGE_RESOLUTION|>--- conflicted
+++ resolved
@@ -1,11 +1,7 @@
-# End2end testsuite
+# End2end Test Suite
 
-This folder contains simple e2e tests.
-<<<<<<< HEAD
+This folder contains the script for simple e2e tests.
 When launched, it spins up a kubernetes cluster using [kind](https://kind.sigs.k8s.io/), creates several kubernetes resources and launches a kube-state-metrics deployment.
-=======
-When launched it spins up a kubernetes cluster using minikube, creates several kubernetes resources and launches a kube-state-metrics deployment.
->>>>>>> 1d53e858
 Then, it runs verification tests: check metrics' presence, lint metrics, check service health, etc.
 
 The test suite is run automatically using Travis.
